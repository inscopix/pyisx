--- conflicted
+++ resolved
@@ -28,15 +28,8 @@
 
 
 [tool.poetry.extras]
-<<<<<<< HEAD
 test = ["pytest", "coverage","ideas-data"]
-dev = ["ipykernel", "debugpy"]
-
-=======
-test = ["pytest", "coverage"]
 dev = ["ipykernel", "debugpy","matplotlib"]
-ideas = ["ideas-data"]
->>>>>>> 4e84bb15
 
 
 [build-system]
